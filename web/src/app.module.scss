--- conflicted
+++ resolved
@@ -59,18 +59,16 @@
   --syntax-comment: #7f7f7f;
   --syntax-mod: #838383;
 
-<<<<<<< HEAD
   // Fonts
   --font-inactive-gray: #808080;
   --font-active-gray: #666666;
 
   // Buttons
+  --btn-green: #0ccb93;
   --btn-text-color: #333333;
-  --btn-green: #0ccb93;
-=======
+  --btn-text-hover: #fafafa;
+
   --cursor-color: #808080;
-  --btn-text-hover: #fafafa;
->>>>>>> 9a720c18
 
   @include darkTheme {
     --app-bg: #141414;
@@ -103,17 +101,15 @@
     --syntax-comment: #7f7f7f;
     --syntax-mod: #9f9f9f;
 
-<<<<<<< HEAD
     // Fonts
     --font-inactive-gray: #7d7d7d;
     --font-active-gray: #a6a6a6;
 
     // Buttons
+    --btn-green: #29b189;
     --btn-text-color: #adadad;
-    --btn-green: #29b189;
-=======
+    --btn-text-hover: #141414;
+
     --cursor-color: #595959;
-    --btn-text-hover: #141414;
->>>>>>> 9a720c18
   }
 }