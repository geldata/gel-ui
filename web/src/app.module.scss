--- conflicted
+++ resolved
@@ -57,11 +57,8 @@
   --syntax-comment: #7f7f7f;
   --syntax-mod: #838383;
 
-<<<<<<< HEAD
   --cursor-color: #808080;
-=======
   --btn-text-hover: #fafafa;
->>>>>>> 7e2d35b6
 
   @include darkTheme {
     --app-bg: #141414;
@@ -93,10 +90,7 @@
     --syntax-comment: #7f7f7f;
     --syntax-mod: #9f9f9f;
 
-<<<<<<< HEAD
     --cursor-color: #595959;
-=======
     --btn-text-hover: #141414;
->>>>>>> 7e2d35b6
   }
 }